--- conflicted
+++ resolved
@@ -56,14 +56,10 @@
 moonworm generate-brownie -p . -o game7ctl/game7ctl -n InventoryFacet
 ```
 
-<<<<<<< HEAD
----
-=======
 If you want to register your contract for automatic regeneration, please add it to the `IMPORTANT_CONTRACTS` array in
 [./game7ctl/regen.bash](`regen.bash`).
 
 - - -
->>>>>>> ded38dab
 
 ## Deploying contracts
 
