import argparse
from typing import Callable

from .core import generate_cli as core_generate_cli
from .InventoryFacet import generate_cli as inventory_generate_cli
from .DiamondLoupeFacet import generate_cli as dloupe_generate_cli
from .DiamondCutFacet import generate_cli as dcut_generate_cli
from .OwnershipFacet import generate_cli as own_generate_cli
from .version import VERSION


def add_subparser(cmd_name: str, subparser: argparse.ArgumentParser, cli_gen: Callable):
    subcommand = cli_gen()
    subparser.add_parser(cmd_name, parents=[subcommand], add_help=False)


def generate_cli() -> argparse.ArgumentParser:
    """
    Generates the argument parsers for the game7ctl command-line tool.
    """
    parser = argparse.ArgumentParser(
        description="Development tools for Game7 smart contracts"
    )
    parser.add_argument(
        "-v", "--version", action="version", version=VERSION, help="Print version"
    )
    parser.set_defaults(func=lambda _: parser.print_help())

    subparsers = parser.add_subparsers()

<<<<<<< HEAD
    core_parser = core_generate_cli()
    # TODO: @ogarciarevett rename this: final result should be like:
    # game7ctl dao inventory, game7ctl dao achievement, game7ctl dao avatar
    # Issue #39
    subparsers.add_parser("core", parents=[core_parser], add_help=False)

    inventory_parser = inventory_generate_cli()
    subparsers.add_parser("inventory", parents=[inventory_parser], add_help=False)
=======
    add_subparser(
        "core",
        subparsers,
        core_generate_cli,
    )
    add_subparser("inventory", subparsers, inventory_generate_cli)
    add_subparser("diamond-loupe", subparsers, dloupe_generate_cli)
    add_subparser("diamond-cut", subparsers, dcut_generate_cli)
    add_subparser("ownership", subparsers, own_generate_cli)
>>>>>>> 015c561f

    return parser


def main() -> None:
    """
    Executes the game7ctl command line tool
    """
    parser = generate_cli()
    args = parser.parse_args()
    args.func(args)


if __name__ == "__main__":
    main()<|MERGE_RESOLUTION|>--- conflicted
+++ resolved
@@ -28,18 +28,8 @@
 
     subparsers = parser.add_subparsers()
 
-<<<<<<< HEAD
-    core_parser = core_generate_cli()
-    # TODO: @ogarciarevett rename this: final result should be like:
-    # game7ctl dao inventory, game7ctl dao achievement, game7ctl dao avatar
-    # Issue #39
-    subparsers.add_parser("core", parents=[core_parser], add_help=False)
-
-    inventory_parser = inventory_generate_cli()
-    subparsers.add_parser("inventory", parents=[inventory_parser], add_help=False)
-=======
     add_subparser(
-        "core",
+        "dao",
         subparsers,
         core_generate_cli,
     )
@@ -47,7 +37,6 @@
     add_subparser("diamond-loupe", subparsers, dloupe_generate_cli)
     add_subparser("diamond-cut", subparsers, dcut_generate_cli)
     add_subparser("ownership", subparsers, own_generate_cli)
->>>>>>> 015c561f
 
     return parser
 
